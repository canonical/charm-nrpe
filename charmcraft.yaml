--- conflicted
+++ resolved
@@ -26,9 +26,7 @@
   ubuntu@24.04:arm64:
   ubuntu@20.04:s390x:
   ubuntu@22.04:s390x:
-<<<<<<< HEAD
+  ubuntu@24.04:s390x:
   ubuntu@20.04:ppc64el:
   ubuntu@22.04:ppc64el:
-=======
-  ubuntu@24.04:s390x:
->>>>>>> 2982f90d
+  ubuntu@24.04:ppc64el: