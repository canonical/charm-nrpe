--- conflicted
+++ resolved
@@ -11,58 +11,41 @@
 import os
 import sys
 
-from nagios_plugin3 import (
-    CriticalError,
-    WarnError,
-    try_check,
-)
+from nagios_plugin3 import CriticalError, WarnError, try_check
 
 # LACPDU port states in binary
-LACPDU_ACTIVE = 0b1
-LACPDU_RATE = 0b10
-LACPDU_AGGREGATED = 0b100
-LACPDU_SYNC = 0b1000
-LACPDU_COLLECT = 0b10000
-LACPDU_DIST = 0b100000
-LACPDU_DEFAULT = 0b1000000
-LACPDU_EXPIRED = 0b10000000
+LACPDU_ACTIVE = 0b1  # 1 = Active, 0 = Passive
+LACPDU_RATE = 0b10  # 1 = Short Timeout, 0 = Long Timeout
+LACPDU_AGGREGATED = 0b100  # 1 = Yes, 0 = No (individual link)
+LACPDU_SYNC = 0b1000  # 1 = In sync, 0 = Not in sync
+LACPDU_COLLECT = 0b10000  # Mux is accepting traffic received on this port
+LACPDU_DIST = 0b100000  # Mux is sending traffic using this port
+LACPDU_DEFAULT = 0b1000000  # 1 = default settings, 0 = via LACP PDU
+LACPDU_EXPIRED = 0b10000000  # In an expired state
 
 
 def check_lacpdu_port(actor_port, partner_port):
     diff = int(actor_port) ^ int(partner_port)
-    msg = ''
+    msg = []
     if diff & LACPDU_RATE:
-        msg += 'lacp rate mismatch,'
+        msg.append("lacp rate mismatch")
     if diff & LACPDU_AGGREGATED:
-        msg += 'not aggregated,'
+        msg.append("not aggregated")
     if diff & LACPDU_SYNC:
-        msg += 'not in sync,'
+        msg.append("not in sync")
     if diff & LACPDU_COLLECT:
-        msg += 'not collecting,'
-    return msg
+        msg.append("not collecting")
+    return ", ".join(msg)
 
 
 def check_lacp_bond(iface):
-<<<<<<< HEAD
     """Check LACP bonds are correctly configured (AD Aggregator IDs match)."""
     bond_aggr_template = "/sys/class/net/{0}/bonding/ad_aggregator"
     bond_slaves_template = "/sys/class/net/{0}/bonding/slaves"
     bond_mode_template = "/sys/class/net/{0}/bonding/mode"
     slave_template = "/sys/class/net/{0}/bonding_slave/ad_aggregator_id"
-=======
-    """Checks LACP bonds are correctly configured (AD Aggregator IDs match)
-    """
-    BOND_AGGR_TEMPLATE = '/sys/class/net/{0}/bonding/ad_aggregator'
-    BOND_SLAVES_TEMPLATE = '/sys/class/net/{0}/bonding/slaves'
-    BOND_MODE_TEMPLATE = '/sys/class/net/{0}/bonding/mode'
-    SLAVE_TEMPLATE = '/sys/class/net/{0}/bonding_slave/ad_aggregator_id'
-    ACTOR_PORT_STATE = (
-        '/sys/class/net/{0}/bonding_slave/ad_actor_oper_port_state'
-    )
-    PARTNET_PORT_STATE = (
-        '/sys/class/net/{0}/bonding_slave/ad_partner_oper_port_state'
-    )
->>>>>>> 6a41da38
+    actor_port_state = "/sys/class/net/{0}/bonding_slave/ad_actor_oper_port_state"
+    partnet_port_state = "/sys/class/net/{0}/bonding_slave/ad_partner_oper_port_state"
 
     bond_aggr = bond_aggr_template.format(iface)
     bond_slaves = bond_slaves_template.format(iface)
@@ -81,14 +64,9 @@
         d_bond = {iface: bond_aggr_value}
 
         with open(bond_slaves) as fd:
-<<<<<<< HEAD
             slaves = fd.readline().strip().split(" ")
-
-=======
-            slaves = fd.readline().strip().split(' ')
-        # Check aggregator ID
->>>>>>> 6a41da38
         for slave in slaves:
+            # Check aggregator ID
             with open(slave_template.format(slave)) as fd:
                 slave_aggr_value = fd.readline().strip()
 
@@ -100,19 +78,20 @@
                 msg += "({0}:{1} - {2}:{3})"
                 msg = msg.format(iface, bond_aggr_value, slave, slave_aggr_value)
                 raise WarnError(msg)
-        # Check LACPDU port state
-        for slave in slaves:
-            with open(ACTOR_PORT_STATE.format(slave)) as fd:
+            # Check LACPDU port state
+            with open(actor_port_state.format(slave)) as fd:
                 actor_port_value = fd.readline().strip()
-            with open(PARTNET_PORT_STATE.format(slave)) as fd:
+            with open(partnet_port_state.format(slave)) as fd:
                 partner_port_value = fd.readline().strip()
             if actor_port_value != partner_port_value:
                 res = check_lacpdu_port(actor_port_value, partner_port_value)
-                msg = 'WARNING: LACPDU port state mismatch '
-                msg += '({0}: {1} - actor_port_state={2}, '
-                msg += 'partner_port_state={3})'
-                msg = msg.format(res, slave, actor_port_value,
-                                 partner_port_value)
+                msg = (
+                    "WARNING: LACPDU port state mismatch "
+                    "({0}: {1} - actor_port_state={2}, "
+                    "partner_port_state={3})".format(
+                        res, slave, actor_port_value, partner_port_value
+                    )
+                )
                 raise WarnError(msg)
 
     else:
@@ -149,9 +128,5 @@
     try_check(check_lacp_bond, args.iface)
 
 
-<<<<<<< HEAD
 if __name__ == "__main__":
-=======
-if __name__ == '__main__':
->>>>>>> 6a41da38
     main()